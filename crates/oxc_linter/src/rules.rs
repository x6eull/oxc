--- conflicted
+++ resolved
@@ -116,11 +116,8 @@
     pub mod no_unsafe_optional_chaining;
     pub mod no_unused_labels;
     pub mod no_unused_private_class_members;
-<<<<<<< HEAD
     pub mod no_useless_call;
-=======
     pub mod no_unused_vars;
->>>>>>> 4b42047f
     pub mod no_useless_catch;
     pub mod no_useless_concat;
     pub mod no_useless_constructor;
@@ -588,11 +585,8 @@
     eslint::no_unsafe_optional_chaining,
     eslint::no_unused_labels,
     eslint::no_unused_private_class_members,
-<<<<<<< HEAD
     eslint::no_useless_call,
-=======
     eslint::no_unused_vars,
->>>>>>> 4b42047f
     eslint::no_useless_catch,
     eslint::no_useless_concat,
     eslint::no_useless_constructor,
